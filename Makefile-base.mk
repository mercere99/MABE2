# This is the MABE base Makefile that sets up variables for all of the others to include.
# To use, you must first setup MABE_DIR to indicate the offset of the MABE root directory.

# Identify all directory locations
<<<<<<< HEAD
# EMP_DIR   = $(MABE_DIR)/source/third-party/empirical
EMP_DIR   = $(MABE_DIR)/../Empirical
EMPLODE_DIR = $(MABE_DIR)/source/third-party/Emplode
=======
EMP_DIR   = $(MABE_DIR)/source/third-party/empirical
#EMP_DIR   = $(MABE_DIR)/../Empirical
>>>>>>> 7658d382
CATCH_DIR = $(EMP_DIR)/third-party/Catch/single_include/catch2

# Specify sets of compilation flags to use
FLAGS_version := -std=c++20
FLAGS_warn    = -Wall -Wextra -Wno-unused-function -Wno-unused-private-field -Wnon-virtual-dtor -Wcast-align -Woverloaded-virtual -pedantic
FLAGS_include = -I$(EMP_DIR)/include/ -I$(CATCH_DIR) -I$(MABE_DIR)/source/ -I${EMPLODE_DIR}/source -I${EMP_DIR}/third-party/cereal/include/
FLAGS_main    = $(FLAGS_version) $(FLAGS_warn) $(FLAGS_include) -pthread

FLAGS_QUICK  = $(FLAGS_main) -DNDEBUG
FLAGS_DEBUG  = $(FLAGS_main) -g -DEMP_TRACK_MEM
FLAGS_OPT    = $(FLAGS_main) -O3 -DNDEBUG
FLAGS_GRUMPY = $(FLAGS_main) -DNDEBUG -Wconversion -Weffc++
FLAGS_EMSCRIPTEN = --js-library $(EMP_DIR)/web/library_emp.js -s EXPORTED_FUNCTIONS="['_main', '_empCppCallback']" -s NO_EXIT_RUNTIME=1  -s TOTAL_MEMORY=67108864
FLAGS_COVERAGE = $(FLAGS_main)  -O0 -DEMP_TRACK_MEM -ftemplate-backtrace-limit=0 -fprofile-instr-generate -fcoverage-mapping -fno-inline -fno-elide-constructors

CXX = g++

# Debugging information
#print-%: ; @echo $*=$($*)
print-%: ; @echo '$(subst ','\'',$*=$($*))'

CLEAN_BACKUP = *~ *.dSYM
CLEAN_TEST = *.out	*.o	*.gcda	*.gcno	*.info	*.gcov	./Coverage* ./temp
CLEAN_EXTRA =

CLEAN_FILES = $(CLEAN_BACKUP) $(CLEAN_TEST) $(CLEAN_EXTRA)

clean:
	@echo About to remove:
	@echo $(wildcard $(CLEAN_FILES))
	@echo ----
	rm -rI $(wildcard $(CLEAN_FILES))<|MERGE_RESOLUTION|>--- conflicted
+++ resolved
@@ -2,14 +2,9 @@
 # To use, you must first setup MABE_DIR to indicate the offset of the MABE root directory.
 
 # Identify all directory locations
-<<<<<<< HEAD
-# EMP_DIR   = $(MABE_DIR)/source/third-party/empirical
-EMP_DIR   = $(MABE_DIR)/../Empirical
-EMPLODE_DIR = $(MABE_DIR)/source/third-party/Emplode
-=======
 EMP_DIR   = $(MABE_DIR)/source/third-party/empirical
 #EMP_DIR   = $(MABE_DIR)/../Empirical
->>>>>>> 7658d382
+EMPLODE_DIR = $(MABE_DIR)/source/third-party/Emplode
 CATCH_DIR = $(EMP_DIR)/third-party/Catch/single_include/catch2
 
 # Specify sets of compilation flags to use
