# Auto-generated files
*~
*.dSYM
.vscode
.DS_Store

# Prerequisites
*.d

# Compiled Object files
*.slo
*.lo
*.o
*.obj

# Precompiled Headers
*.gch
*.pch

# Compiled Dynamic libraries
*.so
*.dylib
*.dll

# Fortran module files
*.mod
*.smod

# Compiled Static libraries
*.lai
*.la
*.a
*.lib

# Executables
*.exe
*.out
*.app

examples/NK
<<<<<<< HEAD

# Vim swap files
*.swp
=======
build/*.csv
build/*.gen
build/*.mabe
build/MABE
>>>>>>> cc526652
<|MERGE_RESOLUTION|>--- conflicted
+++ resolved
@@ -38,13 +38,7 @@
 *.app
 
 examples/NK
-<<<<<<< HEAD
-
-# Vim swap files
-*.swp
-=======
 build/*.csv
 build/*.gen
 build/*.mabe
-build/MABE
->>>>>>> cc526652
+build/MABE