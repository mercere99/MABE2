--- conflicted
+++ resolved
@@ -41,7 +41,6 @@
 *.swp
 
 examples/NK
-<<<<<<< HEAD
 build/*.csv
 build/*.gen
 build/*.mabe
@@ -54,11 +53,9 @@
 *-bak.*
 *-bak2.*
 tmp*
-=======
 
 # Mac files 
 *.DS_Store
 
 # R history
 *.Rhistory
->>>>>>> cde4c758
