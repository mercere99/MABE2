--- conflicted
+++ resolved
@@ -1,14 +1,8 @@
 random_seed = 2;                // Seed for random number generator; use 0 to base on time.
 Population main_pop;            // Collection of organisms
 Population next_pop;            // Collection of organisms
-<<<<<<< HEAD
 Var pop_size = 200;             // Constant population size 
 Var num_gens = 1000;            // Number of generations to run 
-
-EvalMancala eval_mancala {      // Evaluate organisms on their ability to play Mancala.
-=======
-Var pop_size = 200;           // Local value variable.
-
 
 AvidaGPOrg avida_org {          // Organism consisting of Avida instructions.
   mut_prob = 0.01;              // Probability of each instruction mutating on reproduction.
@@ -19,8 +13,7 @@
   output_name = "output";       // Where to write outputs
 };
 
-EvalMancala eval {              // Evaluate organisms on their ability to play Mancala.
->>>>>>> be9d9c66
+EvalMancala eval_mancala {      // Evaluate organisms on their ability to play Mancala.
   input_trait = "input";        // Into which trait should input values be placed?
   output_trait = "output";      // Out of which trait should output values be read?
   scoreA_trait = "scoreA";      // Trait to save score for this player.
@@ -32,19 +25,10 @@
                                 //  ai: Human supplied (but not very good) AI
                                 //  random_org: Pick another random organism from collection.
 };
-<<<<<<< HEAD
+
 SelectTournament select_t {     // Select the top fitness organisms from random subgroups for replication.
   tournament_size = 7;          // Number of orgs in each tournament
   fitness_fun = "fitness";      // Which trait provides the fitness value to use?
-};
-
-AvidaGPOrg avida_org {          // Organism consisting of Avida instructions.
-  mut_prob = 0.01;              // Probability of each instruction mutating on reproduction.
-  N = 50;                       // Initial number of instructions in genome
-  init_random = 1;              // Should we randomize ancestor?  (0 = "blank" default)
-  eval_time = 200;              // How many CPU cycles should we give organisms to run?
-  input_name = "input";         // Where to find inputs
-  output_name = "output";       // Where to write outputs
 };
 
 @START() {
@@ -73,48 +57,4 @@
   main_pop.REPLACE_WITH(next_pop);
 };
 
-@UPDATE(Var ud2) IF (ud2 == num_gens) EXIT();
-=======
-
-SelectTournament select {       // Select top fitness orgs from random subgroups for replication.
-  tournament_size = 7;          // Number of orgs in each tournament
-  fitness_fun = "scoreA - scoreB - num_errors*10";  // How should we calculate fitness?
-};
-
-DataFile fit_file { filename="fitness.csv"; };
-fit_file.ADD_COLUMN( "Average Fitness", "main_pop.CALC_MEAN('fitness')" );
-fit_file.ADD_COLUMN( "Maximum Fitness", "main_pop.CALC_MAX('fitness')" );
-fit_file.ADD_COLUMN( "Dominant Fitness", "main_pop.CALC_MODE('fitness')" );
-
-
-@START() {
-  PRINT("random_seed = ", random_seed, "\n");  // Print seed at run start.
-  main_pop.INJECT("avida_org", pop_size);      // Inject starting population.
-};
-
-@UPDATE(Var ud) {
-  IF (ud == 300) EXIT();
-  PRINT("UPDATE: ", ud);
-
-  eval.EVAL(main_pop);
-  Var mode_fit = main_pop.CALC_MODE("fitness");
-  OrgList list_less = main_pop.FILTER("fitness < ${mode_fit}");
-  OrgList list_equ  = main_pop.FILTER("fitness == ${mode_fit}");
-  OrgList list_gtr  = main_pop.FILTER("fitness > ${mode_fit}");
-  PRINT("MainPopSize=", main_pop.SIZE(),
-        "  AveFitness=", main_pop.CALC_MEAN("fitness"),
-        "  MaxFitness=", main_pop.CALC_MAX("fitness"),
-        "  ModeFitness=", mode_fit,
-        "\nMODE_LESS=", list_less.SIZE(),
-        "  MODE_EQU=", list_equ.SIZE(),
-        "  MODE_GTR=", list_gtr.SIZE(),
-       );
-  fit_file.WRITE();
-  // max_file.WRITE();
-
-  OrgList offspring = select.SELECT(main_pop, next_pop, pop_size);
-  main_pop.REPLACE_WITH(next_pop);
-};
-
-// @update(10,10) TRACE_EVAL("output.dat", "main_pop", 0);
->>>>>>> be9d9c66
+@UPDATE(Var ud2) IF (ud2 == num_gens) EXIT();