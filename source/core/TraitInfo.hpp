--- conflicted
+++ resolved
@@ -139,12 +139,8 @@
     emp::vector<ModuleInfo> access_info;
 
     // Specific access categories
-<<<<<<< HEAD
-    emp::array<size_t, NUM_ACCESS> access_counts = { 0, 0, 0, 0, 0, 0, 0};
-=======
     emp::array<size_t, NUM_ACCESS> access_counts = { 0, 0, 0, 0, 0, 0, 0 };
     emp::array<size_t, NUM_ACCESS> manager_access_counts = { 0, 0, 0, 0, 0, 0, 0 };
->>>>>>> cc526652
 
     // Helper functions
     int GetInfoID(const std::string & mod_name) const {
